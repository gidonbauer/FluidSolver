--- conflicted
+++ resolved
@@ -11,12 +11,9 @@
           src/VTKWriter.hpp          \
           src/Utility.hpp            \
           src/Curvature.hpp          \
-<<<<<<< HEAD
-          src/XDMFWriter.hpp
-=======
+          src/XDMFWriter.hpp         \
           src/Macros.hpp             \
           src/ForEach.hpp
->>>>>>> 09f2601c
 
 TARGETS = IncompSolver VOF Curvature TwoPhaseSolver IB PhaseChange
 
@@ -26,17 +23,7 @@
 all: ${TARGETS}
 
 %: examples/%.cpp ${HEADERS}
-<<<<<<< HEAD
-	${CXX} ${CXX_FLAGS} ${INC} ${IGOR_INC} ${HYPRE_INC} ${IRL_INC} ${EIGEN_INC} ${HDF5_INC} -o $@ $< ${HYPRE_LIB} ${IRL_LIB} ${HDF5_LIB}
-
-Curvature: examples/Curvature.cpp ${HEADERS}
-	${CXX} ${CXX_FLAGS} ${CXX_OPENMP_FLAGS} ${INC} ${IGOR_INC} ${HYPRE_INC} ${IRL_INC} ${EIGEN_INC} ${HDF5_INC} -o $@ $< ${HYPRE_LIB} ${IRL_LIB} ${HDF5_LIB}
-
-TwoPhaseSolver: examples/TwoPhaseSolver.cpp ${HEADERS}
-	${CXX} ${CXX_FLAGS} ${CXX_OPENMP_FLAGS} ${INC} ${IGOR_INC} ${HYPRE_INC} ${IRL_INC} ${EIGEN_INC} ${HDF5_INC} -o $@ $< ${HYPRE_LIB} ${IRL_LIB} ${HDF5_LIB}
-=======
-	${CXX} ${CXX_FLAGS} ${CXX_OPENMP_FLAGS} ${INC} ${IGOR_INC} ${HYPRE_INC} ${IRL_INC} ${EIGEN_INC} -o $@ $< ${HYPRE_LIB} ${IRL_LIB}
->>>>>>> 09f2601c
+	${CXX} ${CXX_FLAGS} ${CXX_OPENMP_FLAGS} ${INC} ${IGOR_INC} ${HYPRE_INC} ${IRL_INC} ${EIGEN_INC} ${HDF_INC} -o $@ $< ${HYPRE_LIB} ${IRL_LIB} ${HDF_LIB}
 
 clean: clean-test
 	${RM} -r ${TARGETS} ${addsuffix .dSYM, ${TARGETS}}
