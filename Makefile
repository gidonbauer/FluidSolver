HEADERS = src/BoundaryConditions.hpp \
          src/Container.hpp          \
          src/Curvature.hpp          \
          src/ForEach.hpp            \
          src/FS.hpp                 \
          src/IO.hpp                 \
          src/IotaIter.hpp           \
          src/IR.hpp                 \
          src/Macros.hpp             \
          src/Monitor.hpp            \
          src/Operators.hpp          \
          src/PressureCorrection.hpp \
          src/Quadrature.hpp         \
          src/QuadratureTables.hpp   \
          src/StdparOpenMP.hpp       \
          src/Utility.hpp            \
          src/VOF.hpp                \
          src/VTKWriter.hpp          \
<<<<<<< HEAD
          src/Curvature.hpp
=======
          src/XDMFWriter.hpp
>>>>>>> 6da12a56


TARGETS = IncompSolver VOF Curvature TwoPhaseSolver IB PhaseChange

include Makefiles/compiler_flags.mk
include Makefiles/libs.mk

all: ${TARGETS}

INTEL_RT_DIR = /cvmfs/software.hpc.rwth.de/Linux/RH9/x86_64/intel/sapphirerapids/software/intel-compilers/2024.2.0/compiler/latest
INTEL_RT_LIBS = -Wl,-rpath ${INTEL_RT_DIR}/lib -L${INTEL_RT_DIR}/lib -lirc -limf

CUDA_LIBS = -lcudart -lcurand -lcublas -lcusolver -lcusparse

<<<<<<< HEAD
# TwoPhaseSolver: examples/TwoPhaseSolver.cpp ${HEADERS}
# 	${CXX} ${CXX_FLAGS} ${CXX_OPENMP_FLAGS} ${INC} ${IGOR_INC} ${HYPRE_INC} ${IRL_INC} ${EIGEN_INC} -o $@ $< ${HYPRE_LIB} ${IRL_LIB}

TwoPhaseSolver: examples/TwoPhaseSolver.cpp ${HEADERS}
	${CXX} ${CXX_FLAGS} ${CXX_OPENMP_FLAGS} \
		${INC} \
		${IGOR_INC} \
		-I${HOME}/opt/hypre-2.33.0-Cuda/src/hypre/include \
		${IRL_INC} \
		${EIGEN_INC} \
		-I${HOME}/opt/fmt-11.2.0/fmt/include -DIGOR_USE_FMT \
		-o $@ $< \
		-L${HOME}/opt/hypre-2.33.0-Cuda/src/hypre/lib -lHYPRE \
		${IRL_LIB} \
		-L${HOME}/opt/fmt-11.2.0/fmt/lib64 -lfmt \
		-lcudart -lcurand -lcublas -lcusolver -lcusparse \
		-Wl,-rpath /cvmfs/software.hpc.rwth.de/Linux/RH9/x86_64/intel/sapphirerapids/software/intel-compilers/2024.2.0/compiler/latest/lib \
		-L/cvmfs/software.hpc.rwth.de/Linux/RH9/x86_64/intel/sapphirerapids/software/intel-compilers/2024.2.0/compiler/latest/lib -lirc -limf
=======
%: examples/%.cpp ${HEADERS}
	${CXX} ${CXX_FLAGS} ${CXX_OPENMP_FLAGS} ${INC} ${IGOR_INC} ${HYPRE_INC} ${IRL_INC} ${EIGEN_INC} ${HDF_INC} -o $@ $< ${HYPRE_LIB} ${IRL_LIB} ${HDF_LIB} ${INTEL_RT_LIBS} ${CUDA_LIBS}
>>>>>>> 6da12a56

clean: clean-test
	${RM} -r ${TARGETS} ${addsuffix .dSYM, ${TARGETS}}

include test/test.mk

.PHONY: all clean<|MERGE_RESOLUTION|>--- conflicted
+++ resolved
@@ -16,12 +16,7 @@
           src/Utility.hpp            \
           src/VOF.hpp                \
           src/VTKWriter.hpp          \
-<<<<<<< HEAD
-          src/Curvature.hpp
-=======
           src/XDMFWriter.hpp
->>>>>>> 6da12a56
-
 
 TARGETS = IncompSolver VOF Curvature TwoPhaseSolver IB PhaseChange
 
@@ -35,29 +30,8 @@
 
 CUDA_LIBS = -lcudart -lcurand -lcublas -lcusolver -lcusparse
 
-<<<<<<< HEAD
-# TwoPhaseSolver: examples/TwoPhaseSolver.cpp ${HEADERS}
-# 	${CXX} ${CXX_FLAGS} ${CXX_OPENMP_FLAGS} ${INC} ${IGOR_INC} ${HYPRE_INC} ${IRL_INC} ${EIGEN_INC} -o $@ $< ${HYPRE_LIB} ${IRL_LIB}
-
-TwoPhaseSolver: examples/TwoPhaseSolver.cpp ${HEADERS}
-	${CXX} ${CXX_FLAGS} ${CXX_OPENMP_FLAGS} \
-		${INC} \
-		${IGOR_INC} \
-		-I${HOME}/opt/hypre-2.33.0-Cuda/src/hypre/include \
-		${IRL_INC} \
-		${EIGEN_INC} \
-		-I${HOME}/opt/fmt-11.2.0/fmt/include -DIGOR_USE_FMT \
-		-o $@ $< \
-		-L${HOME}/opt/hypre-2.33.0-Cuda/src/hypre/lib -lHYPRE \
-		${IRL_LIB} \
-		-L${HOME}/opt/fmt-11.2.0/fmt/lib64 -lfmt \
-		-lcudart -lcurand -lcublas -lcusolver -lcusparse \
-		-Wl,-rpath /cvmfs/software.hpc.rwth.de/Linux/RH9/x86_64/intel/sapphirerapids/software/intel-compilers/2024.2.0/compiler/latest/lib \
-		-L/cvmfs/software.hpc.rwth.de/Linux/RH9/x86_64/intel/sapphirerapids/software/intel-compilers/2024.2.0/compiler/latest/lib -lirc -limf
-=======
 %: examples/%.cpp ${HEADERS}
 	${CXX} ${CXX_FLAGS} ${CXX_OPENMP_FLAGS} ${INC} ${IGOR_INC} ${HYPRE_INC} ${IRL_INC} ${EIGEN_INC} ${HDF_INC} -o $@ $< ${HYPRE_LIB} ${IRL_LIB} ${HDF_LIB} ${INTEL_RT_LIBS} ${CUDA_LIBS}
->>>>>>> 6da12a56
 
 clean: clean-test
 	${RM} -r ${TARGETS} ${addsuffix .dSYM, ${TARGETS}}
