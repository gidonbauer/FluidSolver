#include <cstddef>

#include <Igor/Logging.hpp>
#include <Igor/Timer.hpp>

// #define FS_HYPRE_VERBOSE
#define FS_SILENCE_CONV_WARN

#include "Curvature.hpp"
#include "FS.hpp"
#include "IO.hpp"
#include "Monitor.hpp"
#include "Operators.hpp"
#include "PressureCorrection.hpp"
#include "Quadrature.hpp"
#include "VOF.hpp"
// #include "VTKWriter.hpp"
#include "XDMFWriter.hpp"

// TODO: Test case for capillary forces: Stationary drop, no flow -> capillary forces should not
//       induce a current. Important: only calculate a quarter of the drop and use Neumann boundary
//       conditions.

// = Config ========================================================================================
using Float                     = double;

constexpr Index NX              = 5 * 128;
constexpr Index NY              = 128;
constexpr Index NGHOST          = 1;

constexpr Float X_MIN           = 0.0;
constexpr Float X_MAX           = 5.0;
constexpr Float Y_MIN           = 0.0;
constexpr Float Y_MAX           = 1.0;

constexpr Float T_END           = 10.0;
constexpr Float DT_MAX          = 1e-2;
constexpr Float CFL_MAX         = 0.9;
constexpr Float DT_WRITE        = 5e-2;

constexpr Float U_BCOND         = 1.0;
constexpr Float U_0             = 0.0;
constexpr Float VISC_G          = 1e-3;
constexpr Float RHO_G           = 1.0;
constexpr Float VISC_L          = 1e-3;
constexpr Float RHO_L           = 1e3;

constexpr Float SURFACE_TENSION = 1.0 / 20.0;
constexpr Float CX              = 1.0;
constexpr Float CY              = 0.5;
constexpr Float R0              = 0.1;
constexpr auto vof0             = [](Float x, Float y) {
  return static_cast<Float>(Igor::sqr(x - CX) + Igor::sqr(y - CY) <= Igor::sqr(R0));
};

constexpr Float WEBER_NUMBER    = RHO_L * Igor::sqr(U_BCOND) * 2.0 * R0 / SURFACE_TENSION;

constexpr int PRESSURE_MAX_ITER = 50;
constexpr Float PRESSURE_TOL    = 1e-6;

constexpr Index NUM_SUBITER     = 5;

// Channel flow
constexpr FlowBConds<Float> bconds{
    //        LEFT              RIGHT           BOTTOM            TOP
    .types = {BCond::DIRICHLET, BCond::NEUMANN, BCond::DIRICHLET, BCond::DIRICHLET},
    .U     = {U_BCOND, 0.0, 0.0, 0.0},
    .V     = {0.0, 0.0, 0.0, 0.0},
};

constexpr auto OUTPUT_DIR = "output/TwoPhaseSolver/";
// = Config ========================================================================================

// -------------------------------------------------------------------------------------------------
void calc_vof_stats(const FS<Float, NX, NY, NGHOST>& fs,
                    const Matrix<Float, NX, NY, NGHOST>& vf,
                    const Float init_vf_integral,
                    Float& min,
                    Float& max,
                    Float& integral,
                    Float& loss) noexcept {
  const auto [min_it, max_it] = std::minmax_element(vf.get_data(), vf.get_data() + vf.size());

  min                         = *min_it;
  max                         = *max_it;
  integral                    = integrate<true>(fs.dx, fs.dy, vf);
  loss                        = init_vf_integral - integral;
}

// -------------------------------------------------------------------------------------------------
void calc_inflow_outflow(const FS<Float, NX, NY, NGHOST>& fs,
                         Float& inflow,
                         Float& outflow,
                         Float& mass_error) {
  inflow  = 0.0;
  outflow = 0.0;
  for_each_a(fs.ym, [&](Index j) {
    inflow  += fs.curr.rho_u_stag[-NGHOST, j] * fs.curr.U[-NGHOST, j];
    outflow += fs.curr.rho_u_stag[NX + NGHOST, j] * fs.curr.U[NX + NGHOST, j];
  });
  mass_error = outflow - inflow;
}

// -------------------------------------------------------------------------------------------------
auto main() -> int {
  // = Create output directory =====================================================================
  if (!init_output_directory(OUTPUT_DIR)) { return 1; }

  Igor::Info("Weber number = {:.6e}", WEBER_NUMBER);

  // = Allocate memory =============================================================================
  FS<Float, NX, NY, NGHOST> fs{.visc_gas    = VISC_G,
                               .visc_liquid = VISC_L,
                               .rho_gas     = RHO_G,
                               .rho_liquid  = RHO_L,
                               .sigma       = SURFACE_TENSION};
  init_grid(X_MIN, X_MAX, NX, Y_MIN, Y_MAX, NY, fs);

  VOF<Float, NX, NY, NGHOST> vof{};

  Matrix<Float, NX, NY, NGHOST> Ui{};
  Matrix<Float, NX, NY, NGHOST> Vi{};
  Matrix<Float, NX, NY, NGHOST> div{};
  Matrix<Float, NX, NY, NGHOST> rhoi{};

  Matrix<Float, NX + 1, NY, NGHOST> drho_u_stagdt{};
  Matrix<Float, NX, NY + 1, NGHOST> drho_v_stagdt{};
  Matrix<Float, NX + 1, NY, NGHOST> drhoUdt{};
  Matrix<Float, NX, NY + 1, NGHOST> drhoVdt{};

  Matrix<Float, NX, NY, NGHOST> delta_p{};
  Matrix<Float, NX + 1, NY, NGHOST> delta_p_jump_u_stag{};
  Matrix<Float, NX, NY + 1, NGHOST> delta_p_jump_v_stag{};

  // Observation variables
  Float t       = 0.0;
  Float dt      = DT_MAX;

  Float mass    = 0.0;
  Float mom_x   = 0.0;
  Float mom_y   = 0.0;

  Float U_max   = 0.0;
  Float V_max   = 0.0;

  Float div_max = 0.0;
  // Float div_L1        = 0.0;

  Float curv_min      = 0.0;
  Float curv_max      = 0.0;

  Float vof_min       = 0.0;
  Float vof_max       = 0.0;
  Float vof_integral  = 0.0;
  Float vof_loss      = 0.0;
  Float vof_vol_error = 0.0;

  // Float p_max         = 0.0;
  Float p_res  = 0.0;
  Index p_iter = 0;
  // = Allocate memory =============================================================================

  // = Output ======================================================================================
<<<<<<< HEAD
  // VTKWriter<Float, NX, NY> data_writer(OUTPUT_DIR, &fs.x, &fs.y);
  XDMFWriter<Float, NX, NY> data_writer(Igor::detail::format("{}/solution.xdmf2", OUTPUT_DIR),
                                        Igor::detail::format("{}/solution.h5", OUTPUT_DIR),
                                        &fs.x,
                                        &fs.y);
  data_writer.add_scalar("density", &rhoi);
  data_writer.add_scalar("viscosity", &fs.visc);
  data_writer.add_scalar("pressure", &fs.p);
  data_writer.add_scalar("divergence", &div);
  data_writer.add_scalar("VOF", &vof.vf);
  data_writer.add_vector("velocity", &Ui, &Vi);
  data_writer.add_scalar("curvature", &vof.curv);
=======
  VTKWriter<Float, NX, NY, NGHOST> vtk_writer(OUTPUT_DIR, &fs.x, &fs.y);
  vtk_writer.add_scalar("density", &rhoi);
  vtk_writer.add_scalar("viscosity", &fs.visc);
  vtk_writer.add_scalar("pressure", &fs.p);
  vtk_writer.add_scalar("divergence", &div);
  vtk_writer.add_scalar("VOF", &vof.vf);
  vtk_writer.add_vector("velocity", &Ui, &Vi);
  vtk_writer.add_scalar("curvature", &vof.curv);
>>>>>>> 09f2601c

  Monitor<Float> monitor(Igor::detail::format("{}/monitor.log", OUTPUT_DIR));
  monitor.add_variable(&t, "time");
  monitor.add_variable(&dt, "dt");

  monitor.add_variable(&U_max, "max(U)");
  monitor.add_variable(&V_max, "max(V)");

  monitor.add_variable(&div_max, "max(div)");
  // monitor.add_variable(&div_L1, "L1(div)");

  // monitor.add_variable(&p_max, "max(p)");
  monitor.add_variable(&p_res, "res(p)");
  monitor.add_variable(&p_iter, "iter(p)");

  monitor.add_variable(&curv_min, "min(curv)");
  monitor.add_variable(&curv_max, "max(curv)");

  monitor.add_variable(&vof_min, "min(vof)");
  monitor.add_variable(&vof_max, "max(vof)");
  // monitor.add_variable(&vof_integral, "int(vof)");
  monitor.add_variable(&vof_loss, "loss(vof)");
  // monitor.add_variable(&vof_vol_error, "max(vol. error)");

  // monitor.add_variable(&mass, "mass");
  // monitor.add_variable(&mom_x, "momentum (x)");
  // monitor.add_variable(&mom_y, "momentum (y)");
  // = Output ======================================================================================

  // = Initialize VOF field ========================================================================
  for_each_a<Exec::Parallel>(vof.vf, [&](Index i, Index j) {
    vof.vf[i, j] = quadrature(vof0, fs.x[i], fs.x[i + 1], fs.y[j], fs.y[j + 1]) / (fs.dx * fs.dy);
  });
  const Float init_vf_integral = integrate<true>(fs.dx, fs.dy, vof.vf);
  localize_cells(fs.x, fs.y, vof.ir);
  reconstruct_interface(fs, vof.vf, vof.ir);
  // = Initialize VOF field ========================================================================

  // = Initialize flow field =======================================================================
  for_each_i<Exec::Parallel>(fs.curr.U, [&](Index i, Index j) { fs.curr.U[i, j] = U_0; });
  for_each_i<Exec::Parallel>(fs.curr.V, [&](Index i, Index j) { fs.curr.V[i, j] = 0.0; });
  apply_velocity_bconds(fs, bconds);

  calc_rho_and_visc(vof.vf, fs);
  PS ps(fs, PRESSURE_TOL, PRESSURE_MAX_ITER);

  interpolate_U(fs.curr.U, Ui);
  interpolate_V(fs.curr.V, Vi);
  interpolate_UV_staggered_field(fs.curr.rho_u_stag, fs.curr.rho_v_stag, rhoi);
  calc_divergence(fs.curr.U, fs.curr.V, fs.dx, fs.dy, div);
  U_max    = abs_max(fs.curr.U);
  V_max    = abs_max(fs.curr.V);
  div_max  = abs_max(div);
  curv_min = min(vof.curv);
  curv_max = max(vof.curv);
  // div_L1  = L1_norm(fs.dx, fs.dy, div) / ((X_MAX - X_MIN) * (Y_MAX - Y_MIN));
  // p_max = max(fs.p);
  calc_vof_stats(fs, vof.vf, init_vf_integral, vof_min, vof_max, vof_integral, vof_loss);
  calc_conserved_quantities(fs, mass, mom_x, mom_y);
  if (!data_writer.write(t)) { return 1; }
  monitor.write();
  // = Initialize flow field =======================================================================

  Igor::ScopeTimer timer("Solver");
  while (t < T_END) {
    dt = adjust_dt(fs, CFL_MAX, DT_MAX);
    dt = std::min(dt, T_END - t);

    // Save previous state
    save_old_velocity(fs.curr, fs.old);
    std::copy_n(vof.vf.get_data(), vof.vf.size(), vof.vf_old.get_data());

    // = Update VOF field ==========================================================================
    reconstruct_interface(fs, vof.vf_old, vof.ir);
    // calc_surface_length(fs, ir, interface_length);
    // TODO: Calculate viscosity from new VOF field
    calc_rho_and_visc(vof.vf_old, fs);
    save_old_density(fs.curr, fs.old);

    advect_cells(fs, Ui, Vi, dt, vof, &vof_vol_error);

    p_iter = 0;
    for (Index sub_iter = 0; sub_iter < NUM_SUBITER; ++sub_iter) {
      calc_mid_time(fs.curr.U, fs.old.U);
      calc_mid_time(fs.curr.V, fs.old.V);

      // = Update the density field to make the update consistent ==================================
      calc_drhodt(fs, drho_u_stagdt, drho_v_stagdt);
      for_each_i<Exec::Parallel>(fs.curr.rho_u_stag, [&](Index i, Index j) {
        fs.curr.rho_u_stag[i, j] = fs.old.rho_u_stag[i, j] + dt * drho_u_stagdt[i, j];
      });
      for_each_i<Exec::Parallel>(fs.curr.rho_v_stag, [&](Index i, Index j) {
        fs.curr.rho_v_stag[i, j] = fs.old.rho_v_stag[i, j] + dt * drho_v_stagdt[i, j];
      });
      apply_neumann_bconds(fs.curr.rho_u_stag);
      apply_neumann_bconds(fs.curr.rho_v_stag);

      // = Update flow field =======================================================================
      calc_dmomdt(fs, drhoUdt, drhoVdt);
      for_each_i<Exec::Parallel>(fs.curr.U, [&](Index i, Index j) {
        fs.curr.U[i, j] = (fs.old.rho_u_stag[i, j] * fs.old.U[i, j] + dt * drhoUdt[i, j]) /
                          fs.curr.rho_u_stag[i, j];
      });
      for_each_i<Exec::Parallel>(fs.curr.V, [&](Index i, Index j) {
        fs.curr.V[i, j] = (fs.old.rho_v_stag[i, j] * fs.old.V[i, j] + dt * drhoVdt[i, j]) /
                          fs.curr.rho_v_stag[i, j];
      });
      // Boundary conditions
      apply_velocity_bconds(fs, bconds);

      // Correct the outflow
      Float inflow     = 0.0;
      Float outflow    = 0.0;
      Float mass_error = 0.0;
      calc_inflow_outflow(fs, inflow, outflow, mass_error);
      for_each_a<Exec::Parallel>(fs.ym, [&](Index j) {
        fs.curr.U[NX + NGHOST, j] -=
            mass_error / (fs.curr.rho_u_stag[NX + NGHOST, j] * static_cast<Float>(NY + 2 * NGHOST));
      });

      calc_divergence(fs.curr.U, fs.curr.V, fs.dx, fs.dy, div);

      // ===== Add capillary forces ================================================================
      calc_curvature_quad_volume_matching(fs, vof);

      // NOTE: Save old pressure jump in delta_p_jump_[uv]_stag
      copy(fs.p_jump_u_stag, delta_p_jump_u_stag);
      copy(fs.p_jump_v_stag, delta_p_jump_v_stag);
      calc_pressure_jump(vof.vf_old, vof.curv, fs);
      for_each_a<Exec::Parallel>(delta_p_jump_u_stag, [&](Index i, Index j) {
        delta_p_jump_u_stag[i, j] = fs.p_jump_u_stag[i, j] - delta_p_jump_u_stag[i, j];
      });
      for_each_a<Exec::Parallel>(delta_p_jump_v_stag, [&](Index i, Index j) {
        delta_p_jump_v_stag[i, j] = fs.p_jump_v_stag[i, j] - delta_p_jump_v_stag[i, j];
      });

      for_each_i<Exec::Parallel>(div, [&](Index i, Index j) {
        div[i, j] += dt * ((delta_p_jump_u_stag[i + 1, j] / fs.curr.rho_u_stag[i + 1, j] -
                            delta_p_jump_u_stag[i, j] / fs.curr.rho_u_stag[i, j]) /
                               fs.dx +
                           (delta_p_jump_v_stag[i, j + 1] / fs.curr.rho_v_stag[i, j + 1] -
                            delta_p_jump_v_stag[i, j] / fs.curr.rho_v_stag[i, j]) /
                               fs.dy);
      });
      // ===== Add capillary forces ================================================================

      Index local_p_iter = 0;
      ps.setup(fs);
      ps.solve(fs, div, dt, delta_p, &p_res, &local_p_iter);
      p_iter += local_p_iter;
      shift_pressure_to_zero(fs.dx, fs.dy, delta_p);
      // Correct pressure
      for_each_a<Exec::Parallel>(fs.p, [&](Index i, Index j) { fs.p[i, j] += delta_p[i, j]; });

      // Correct velocity
      for_each_i<Exec::Parallel>(fs.curr.U, [&](Index i, Index j) {
        const auto dpdx  = (delta_p[i, j] - delta_p[i - 1, j]) / fs.dx;
        const auto rho   = fs.curr.rho_u_stag[i, j];
        fs.curr.U[i, j] -= dpdx * dt / rho;
      });
      for_each_i<Exec::Parallel>(fs.curr.V, [&](Index i, Index j) {
        const auto dpdy  = (delta_p[i, j] - delta_p[i, j - 1]) / fs.dy;
        const auto rho   = fs.curr.rho_v_stag[i, j];
        fs.curr.V[i, j] -= dpdy * dt / rho;
      });
    }

    t += dt;
    interpolate_U(fs.curr.U, Ui);
    interpolate_V(fs.curr.V, Vi);
    interpolate_UV_staggered_field(fs.curr.rho_u_stag, fs.curr.rho_v_stag, rhoi);
    calc_divergence(fs.curr.U, fs.curr.V, fs.dx, fs.dy, div);
    U_max    = max(fs.curr.U);
    V_max    = max(fs.curr.V);
    div_max  = max(div);
    curv_min = min(vof.curv);
    curv_max = max(vof.curv);
    // div_L1  = L1_norm(fs.dx, fs.dy, div) / ((X_MAX - X_MIN) * (Y_MAX - Y_MIN));
    // p_max = max(fs.p);
    calc_vof_stats(fs, vof.vf, init_vf_integral, vof_min, vof_max, vof_integral, vof_loss);
    calc_conserved_quantities(fs, mass, mom_x, mom_y);
    if (should_save(t, dt, DT_WRITE, T_END)) {
      if (!data_writer.write(t)) { return 1; }
    }
    monitor.write();
  }

  Igor::Info("Solver finished successfully.");
}<|MERGE_RESOLUTION|>--- conflicted
+++ resolved
@@ -161,12 +161,12 @@
   // = Allocate memory =============================================================================
 
   // = Output ======================================================================================
-<<<<<<< HEAD
-  // VTKWriter<Float, NX, NY> data_writer(OUTPUT_DIR, &fs.x, &fs.y);
-  XDMFWriter<Float, NX, NY> data_writer(Igor::detail::format("{}/solution.xdmf2", OUTPUT_DIR),
-                                        Igor::detail::format("{}/solution.h5", OUTPUT_DIR),
-                                        &fs.x,
-                                        &fs.y);
+  // VTKWriter<Float, NX, NY, NGHOST> data_writer(OUTPUT_DIR, &fs.x, &fs.y);
+  XDMFWriter<Float, NX, NY, NGHOST> data_writer(
+      Igor::detail::format("{}/solution.xdmf2", OUTPUT_DIR),
+      Igor::detail::format("{}/solution.h5", OUTPUT_DIR),
+      &fs.x,
+      &fs.y);
   data_writer.add_scalar("density", &rhoi);
   data_writer.add_scalar("viscosity", &fs.visc);
   data_writer.add_scalar("pressure", &fs.p);
@@ -174,16 +174,6 @@
   data_writer.add_scalar("VOF", &vof.vf);
   data_writer.add_vector("velocity", &Ui, &Vi);
   data_writer.add_scalar("curvature", &vof.curv);
-=======
-  VTKWriter<Float, NX, NY, NGHOST> vtk_writer(OUTPUT_DIR, &fs.x, &fs.y);
-  vtk_writer.add_scalar("density", &rhoi);
-  vtk_writer.add_scalar("viscosity", &fs.visc);
-  vtk_writer.add_scalar("pressure", &fs.p);
-  vtk_writer.add_scalar("divergence", &div);
-  vtk_writer.add_scalar("VOF", &vof.vf);
-  vtk_writer.add_vector("velocity", &Ui, &Vi);
-  vtk_writer.add_scalar("curvature", &vof.curv);
->>>>>>> 09f2601c
 
   Monitor<Float> monitor(Igor::detail::format("{}/monitor.log", OUTPUT_DIR));
   monitor.add_variable(&t, "time");
