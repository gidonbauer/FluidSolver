--- conflicted
+++ resolved
@@ -20,50 +20,6 @@
 enum class Layout : uint8_t { C, F };
 
 // =================================================================================================
-<<<<<<< HEAD
-template <typename Contained, Index N, Index NGHOST>
-requires(N > 0 && NGHOST >= 0)
-class Vector;
-
-template <typename Contained, Index M, Index N, Index NGHOST, Layout LAYOUT>
-requires(M > 0 && N > 0 && NGHOST >= 0)
-class Matrix;
-
-// =================================================================================================
-template <typename Contained, Index N, Index NGHOST = 0>
-requires(N > 0 && NGHOST >= 0)
-class VectorView {
-  Contained* m_ptr;
-
-  [[nodiscard]] static constexpr auto get_idx(Index i) noexcept -> Index { return i + NGHOST; }
-
-  constexpr auto operator[](Index i) noexcept -> Contained& { return *(m_ptr + i); }
-  constexpr auto operator[](Index i) const noexcept -> const Contained& { return *(m_ptr + i); }
-
- public:
-  template <typename Contained2>
-  requires(std::is_same_v<Contained2, std::remove_const_t<Contained>>)
-  constexpr VectorView(Vector<Contained2, N, NGHOST>& vector)
-      : m_ptr(vector.get_data()) {}
-  template <typename Contained2>
-  requires(std::is_same_v<Contained2, std::remove_const_t<Contained>>)
-  constexpr VectorView(const Vector<Contained2, N, NGHOST>& vector)
-      : m_ptr(vector.get_data()) {}
-
-  constexpr auto operator()(Index i) noexcept -> Contained& { return (*this)[get_idx(i)]; }
-  constexpr auto operator()(Index i) const noexcept -> const Contained& {
-    return (*this)[get_idx(i)];
-  }
-};
-
-template <typename T, Index N, Index NGHOST>
-VectorView(Vector<T, N, NGHOST>&) -> VectorView<T, N, NGHOST>;
-template <typename T, Index N, Index NGHOST>
-VectorView(const Vector<T, N, NGHOST>&) -> VectorView<const T, N, NGHOST>;
-
-// =================================================================================================
-=======
->>>>>>> 43e10598
 template <typename Contained, Index N, Index NGHOST = 0>
 requires(N > 0 && NGHOST >= 0)
 class Vector {
@@ -156,51 +112,6 @@
   [[nodiscard]] constexpr auto is_valid_index(Index i) const noexcept -> bool {
     return -NGHOST <= i && i < N + NGHOST;
   }
-<<<<<<< HEAD
-
-  [[nodiscard]] constexpr auto view() const noexcept -> VectorView<const Contained, N, NGHOST> {
-    return VectorView(*this);
-  }
-  [[nodiscard]] constexpr auto view() noexcept -> VectorView<Contained, N, NGHOST> {
-    return VectorView(*this);
-  }
-};
-
-// =================================================================================================
-template <typename Contained, Index M, Index N, Index NGHOST = 0, Layout LAYOUT = Layout::C>
-requires(M > 0 && N > 0 && NGHOST >= 0)
-class MatrixView {
-  Contained* m_ptr;
-
-  [[nodiscard]] static constexpr auto get_idx(Index i, Index j) noexcept -> Index {
-    if constexpr (LAYOUT == Layout::C) {
-      return (j + NGHOST) + (i + NGHOST) * (N + 2 * NGHOST);
-    } else {
-      return (i + NGHOST) + (j + NGHOST) * (M + 2 * NGHOST);
-    }
-  }
-
-  constexpr auto operator[](Index i) noexcept -> Contained& { return *(m_ptr + i); }
-  constexpr auto operator[](Index i) const noexcept -> const Contained& { return *(m_ptr + i); }
-
- public:
-  template <typename Contained2>
-  requires(std::is_same_v<Contained2, std::remove_const_t<Contained>>)
-  constexpr MatrixView(Matrix<Contained2, M, N, NGHOST, LAYOUT>& matrix)
-      : m_ptr(matrix.get_data()) {}
-  template <typename Contained2>
-  requires(std::is_same_v<Contained2, std::remove_const_t<Contained>>)
-  constexpr MatrixView(const Matrix<Contained2, M, N, NGHOST, LAYOUT>& matrix)
-      : m_ptr(matrix.get_data()) {}
-
-  constexpr auto operator()(Index i, Index j) noexcept -> Contained& {
-    return (*this)[get_idx(i, j)];
-  }
-  constexpr auto operator()(Index i, Index j) const noexcept -> const Contained& {
-    return (*this)[get_idx(i, j)];
-  }
-=======
->>>>>>> 43e10598
 };
 
 // =================================================================================================
@@ -301,17 +212,6 @@
   [[nodiscard]] constexpr auto is_valid_index(Index i, Index j) const noexcept -> bool {
     return -NGHOST <= i && i < M + NGHOST && -NGHOST <= j && j < N + NGHOST;
   }
-<<<<<<< HEAD
-
-  [[nodiscard]] constexpr auto view() const noexcept
-      -> MatrixView<const Contained, M, N, NGHOST, LAYOUT> {
-    return MatrixView(*this);
-  }
-  [[nodiscard]] constexpr auto view() noexcept -> MatrixView<Contained, M, N, NGHOST, LAYOUT> {
-    return MatrixView(*this);
-  }
-=======
->>>>>>> 43e10598
 };
 
 // -------------------------------------------------------------------------------------------------
